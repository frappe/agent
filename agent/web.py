import json
import logging
import os
import sys
import traceback
import uuid
from base64 import b64decode
from functools import wraps

from flask import Flask, jsonify, request
from passlib.hash import pbkdf2_sha256 as pbkdf2
from playhouse.shortcuts import model_to_dict

from agent.builder import get_image_build_context_directory, ImageBuilder
from agent.proxy import Proxy
from agent.ssh import SSHProxy
from agent.job import JobModel, connection
from agent.server import Server
from agent.monitor import Monitor
from agent.database import DatabaseServer
from agent.exceptions import BenchNotExistsException, SiteNotExistsException
from agent.minio import Minio
from agent.proxysql import ProxySQL
from agent.security import Security

application = Flask(__name__)


def validate_bench(fn):
    @wraps(fn)
    def wrapper(*args, **kwargs):
        bench = kwargs.get("bench")

        if bench:
            Server().get_bench(bench)

        return fn(*args, **kwargs)

    return wrapper


def validate_bench_and_site(fn):
    @wraps(fn)
    def wrapper(*args, **kwargs):
        site = kwargs.get("site")
        bench = kwargs.get("bench")

        if bench:
            bench_obj = Server().get_bench(bench)
            bench_obj.get_site(site)

        return fn(*args, **kwargs)

    return wrapper


log = logging.getLogger("werkzeug")
log.handlers = []


@application.before_request
def validate_access_token():
    try:
        if application.debug:
            return
        method, access_token = request.headers["Authorization"].split(" ")
        stored_hash = Server().config["access_token"]
        if method.lower() == "bearer" and pbkdf2.verify(
            access_token, stored_hash
        ):
            return
        access_token = b64decode(access_token).decode().split(":")[1]
        if method.lower() == "basic" and pbkdf2.verify(
            access_token, stored_hash
        ):
            return
    except Exception:
        pass

    response = jsonify({"message": "Unauthenticated"})
    response.headers.set("WWW-Authenticate", "Basic")
    return response, 401


@application.route("/authentication", methods=["POST"])
def reset_authentication_token():
    data = request.json
    Server().setup_authentication(data["token"])
    return jsonify({"message": "Success"})


"""
POST /benches
{
    "name": "bench-1",
    "python": "/usr/bin/python3.6",
    "apps": [
        {
            "name": "frappe",
            "repo": "https://github.com/frappe/frappe",
            "branch": "version-12",
            "hash": "ada803c5b57e489bfbc2dee6292a4bcb3ff69aa0"
        },
        {
            "name": "erpnext",
            "repo": "https://github.com/frappe/erpnext",
            "branch": "version-12",
            "hash": "782f45ae5f272173b5daadb493d40cf7ccf131b4"
        }
    ],
    "config": {
        "background_workers": 8,
        "error_report_email": "test@example.com",
        "frappe_user": "frappe",
        "gunicorn_workers": 16,
        "mail_login": "test@example.com",
        "mail_password": "test",
        "mail_server": "smtp.example.com",
        "monitor": 1,
        "redis_cache": "redis://localhost:13000",
        "redis_queue": "redis://localhost:11000",
        "redis_socketio": "redis://localhost:12000",
        "server_script_enabled": true,
        "socketio_port": 9000,
        "webserver_port": 8000
    }
}

"""


@application.route("/ping")
def ping():
    return {"message": "pong"}


@application.route("/builder/upload", methods=["POST"])
def upload_build_context_for_image_builder():
    if "build_context_file" not in request.files:
        return {"message": "No file part"}, 400
    build_context_file = request.files["build_context_file"]
    filename = f"{uuid.uuid4()}.tar.gz"
    build_context_file.save(os.path.join(get_image_build_context_directory(), filename))
    return {"filename": filename}

@application.route("/builder/build", methods=["POST"])
def build_image():
    data = request.json
    job = ImageBuilder(**data).build_and_push_image()
    return {"job": job}

@application.route("/server")
def get_server():
    return Server().dump()


@application.route("/server/reload", methods=["POST"])
def restart_nginx():
    job = Server().restart_nginx()
    return {"job": job}


@application.route("/proxy/reload", methods=["POST"])
def reload_nginx():
    job = Proxy().reload_nginx_job()
    return {"job": job}


@application.route("/server/status", methods=["POST"])
def get_server_status():
    data = request.json
    return Server().status(data["mariadb_root_password"])


@application.route("/server/cleanup", methods=["POST"])
def cleanup_unused_files():
    job = Server().cleanup_unused_files()
    return {"job": job}


@application.route("/benches")
def get_benches():
    return {name: bench.dump() for name, bench in Server().benches.items()}


@application.route("/benches/<string:bench>")
@validate_bench
def get_bench(bench):
    return Server().benches[bench].dump()


@application.route("/benches/<string:bench>/info", methods=["POST", "GET"])
@validate_bench
def fetch_sites_info(bench):
    data = request.json
    since = data.get("since") if data else None
    return Server().benches[bench].fetch_sites_info(since=since)


@application.route("/benches/<string:bench>/analytics", methods=["GET"])
@validate_bench
def fetch_sites_analytics(bench):
    return Server().benches[bench].fetch_sites_analytics()


@application.route("/benches/<string:bench>/sites")
@validate_bench
def get_sites(bench):
    sites = Server().benches[bench].sites
    return {name: site.dump() for name, site in sites.items()}


@application.route("/benches/<string:bench>/apps")
@validate_bench
def get_apps(bench):
    apps = Server().benches[bench].apps
    return {name: site.dump() for name, site in apps.items()}


@application.route("/benches/<string:bench>/config")
@validate_bench
def get_config(bench):
    return Server().benches[bench].config


@application.route("/benches/<string:bench>/status", methods=["GET"])
@validate_bench
def get_bench_status(bench):
    return Server().benches[bench].status()


@application.route("/benches/<string:bench>/logs")
@validate_bench
def get_bench_logs(bench):
    return jsonify(Server().benches[bench].logs)


@application.route("/benches/<string:bench>/logs/<string:log>")
@validate_bench
def get_bench_log(bench, log):
    return {log: Server().benches[bench].retrieve_log(log)}


@application.route("/benches/<string:bench>/sites/<string:site>")
@validate_bench
def get_site(bench, site):
    return Server().benches[bench].sites[site].dump()


@application.route("/benches/<string:bench>/sites/<string:site>/logs")
@validate_bench_and_site
def get_logs(bench, site):
    return jsonify(Server().benches[bench].sites[site].logs)


@application.route(
    "/benches/<string:bench>/sites/<string:site>/logs/<string:log>"
)
@validate_bench_and_site
def get_log(bench, site, log):
    return {log: Server().benches[bench].sites[site].retrieve_log(log)}


@application.route("/security/ssh_session_logs")
def get_ssh_session_logs():
    return {"logs": Security().ssh_session_logs}


@application.route("/security/retrieve_ssh_session_log/<string:filename>")
def retrieve_ssh_session_log(filename):
    return {"log_details": Security().retrieve_ssh_session_log(filename)}


@application.route(
    "/benches/<string:bench>/sites/<string:site>/sid", methods=["GET", "POST"]
)
@validate_bench_and_site
def get_site_sid(bench, site):
    data = request.json or {}
    user = data.get("user") or "Administrator"
    return {"sid": Server().benches[bench].sites[site].sid(user=user)}


@application.route("/benches", methods=["POST"])
def new_bench():
    data = request.json
    job = Server().new_bench(**data)
    return {"job": job}


@application.route("/benches/<string:bench>/archive", methods=["POST"])
def archive_bench(bench):
    job = Server().archive_bench(bench)
    return {"job": job}


@application.route("/benches/<string:bench>/restart", methods=["POST"])
@validate_bench
def restart_bench(bench):
    data = request.json
    job = Server().benches[bench].restart_job(**data)
    return {"job": job}


@application.route("/benches/<string:bench>/limits", methods=["POST"])
def update_bench_limits(bench):
    data = request.json
    job = Server().benches[bench].force_update_limits(**data)
    return {"job": job}


@application.route("/benches/<string:bench>/rebuild", methods=["POST"])
def rebuild_bench(bench):
    job = Server().benches[bench].rebuild_job()
    return {"job": job}


"""
POST /benches/bench-1/sites
{
    "name": "test.frappe.cloud",
    "mariadb_root_password": "root",
    "admin_password": "admin",
    "apps": ["frappe", "press"],
    "config": {
        "monitor": 1,
    }
}

"""


@application.route("/benches/<string:bench>/sites", methods=["POST"])
@validate_bench
def new_site(bench):
    data = request.json
    job = (
        Server()
        .benches[bench]
        .new_site(
            data["name"],
            data["config"],
            data["apps"],
            data["mariadb_root_password"],
            data["admin_password"],
        )
    )
    return {"job": job}


@application.route("/benches/<string:bench>/sites/restore", methods=["POST"])
@validate_bench
def new_site_from_backup(bench):
    data = request.json

    job = (
        Server()
        .benches[bench]
        .new_site_from_backup(
            data["name"],
            data["config"],
            data["apps"],
            data["mariadb_root_password"],
            data["admin_password"],
            data["site_config"],
            data["database"],
            data.get("public"),
            data.get("private"),
            data.get("skip_failing_patches", False),
        )
    )
    return {"job": job}


@application.route(
    "/benches/<string:bench>/sites/<string:site>/restore", methods=["POST"]
)
@validate_bench_and_site
def restore_site(bench, site):
    data = request.json

    job = (
        Server()
        .benches[bench]
        .sites[site]
        .restore_job(
            data["apps"],
            data["mariadb_root_password"],
            data["admin_password"],
            data["database"],
            data.get("public"),
            data.get("private"),
            data.get("skip_failing_patches", False),
        )
    )
    return {"job": job}


@application.route(
    "/benches/<string:bench>/sites/<string:site>/reinstall", methods=["POST"]
)
@validate_bench_and_site
def reinstall_site(bench, site):
    data = request.json
    job = (
        Server()
        .benches[bench]
        .sites[site]
        .reinstall_job(data["mariadb_root_password"], data["admin_password"])
    )
    return {"job": job}


@application.route(
    "/benches/<string:bench>/sites/<string:site>/rename", methods=["POST"]
)
@validate_bench_and_site
def rename_site(bench, site):
    data = request.json
    job = (
        Server()
        .benches[bench]
        .rename_site_job(site, data["new_name"], data.get("create_user"))
    )
    return {"job": job}


@application.route(
    "/benches/<string:bench>/sites/<string:site>/optimize", methods=["POST"]
)
def optimize_tables(bench, site):
    job = Server().benches[bench].sites[site].optimize_tables_job()
    return {"job": job}


@application.route(
    "/benches/<string:bench>/sites/<string:site>/apps", methods=["POST"]
)
@validate_bench_and_site
def install_app_site(bench, site):
    data = request.json
    job = Server().benches[bench].sites[site].install_app_job(data["name"])
    return {"job": job}


@application.route(
    "/benches/<string:bench>/sites/<string:site>/apps/<string:app>",
    methods=["DELETE"],
)
@validate_bench_and_site
def uninstall_app_site(bench, site, app):
    job = Server().benches[bench].sites[site].uninstall_app_job(app)
    return {"job": job}


@application.route(
    "/benches/<string:bench>/sites/<string:site>/erpnext", methods=["POST"]
)
@validate_bench_and_site
def setup_erpnext(bench, site):
    data = request.json
    job = (
        Server()
        .benches[bench]
        .sites[site]
        .setup_erpnext(data["user"], data["config"])
    )
    return {"job": job}


@application.route("/benches/<string:bench>/monitor", methods=["POST"])
@validate_bench
def fetch_monitor_data(bench):
    return {"data": Server().benches[bench].fetch_monitor_data()}


@application.route(
    "/benches/<string:bench>/sites/<string:site>/status", methods=["GET"]
)
@validate_bench_and_site
def fetch_site_status(bench, site):
    return {"data": Server().benches[bench].sites[site].fetch_site_status()}


@application.route(
    "/benches/<string:bench>/sites/<string:site>/info", methods=["GET"]
)
@validate_bench_and_site
def fetch_site_info(bench, site):
    return {"data": Server().benches[bench].sites[site].fetch_site_info()}


@application.route(
    "/benches/<string:bench>/sites/<string:site>/analytics", methods=["GET"]
)
@validate_bench_and_site
def fetch_site_analytics(bench, site):
    return {"data": Server().benches[bench].sites[site].fetch_site_analytics()}


@application.route(
    "/benches/<string:bench>/sites/<string:site>/backup", methods=["POST"]
)
@validate_bench_and_site
def backup_site(bench, site):
    data = request.json or {}
    with_files = data.get("with_files")
    offsite = data.get("offsite")

    job = Server().benches[bench].sites[site].backup_job(with_files, offsite)
    return {"job": job}


@application.route(
    "/benches/<string:bench>/sites/<string:site>/migrate",
    methods=["POST"],
)
@validate_bench_and_site
def migrate_site(bench, site):
    data = request.json
    job = (
        Server()
        .benches[bench]
        .sites[site]
        .migrate_job(
            skip_failing_patches=data.get("skip_failing_patches", False),
            activate=data.get("activate", True),
        )
    )
    return {"job": job}


@application.route(
    "/benches/<string:bench>/sites/<string:site>/cache",
    methods=["DELETE"],
)
@validate_bench_and_site
def clear_site_cache(bench, site):
    job = Server().benches[bench].sites[site].clear_cache_job()
    return {"job": job}


@application.route(
    "/benches/<string:bench>/sites/<string:site>/update/migrate",
    methods=["POST"],
)
@validate_bench_and_site
def update_site_migrate(bench, site):
    data = request.json
    job = Server().update_site_migrate_job(
        site,
        bench,
        data["target"],
        data.get("activate", True),
        data.get("skip_failing_patches", False),
        data.get("skip_backups", False),
        data.get("before_migrate_scripts", {}),
        data.get("skip_search_index", True),
    )
    return {"job": job}


@application.route(
    "/benches/<string:bench>/sites/<string:site>/update/pull", methods=["POST"]
)
@validate_bench_and_site
def update_site_pull(bench, site):
    data = request.json
    job = Server().update_site_pull_job(
        site, bench, data["target"], data.get("activate", True)
    )
    return {"job": job}


@application.route(
    "/benches/<string:bench>/sites/<string:site>/update/migrate/recover",
    methods=["POST"],
)
@validate_bench_and_site
def update_site_recover_migrate(bench, site):
    data = request.json
    job = Server().update_site_recover_migrate_job(
        site,
        bench,
        data["target"],
        data.get("activate", True),
        data.get("rollback_scripts", {}),
    )
    return {"job": job}


@application.route(
    "/benches/<string:bench>/sites/<string:site>/update/migrate/restore",
    methods=["POST"],
)
@validate_bench_and_site
def restore_site_tables(bench, site):
    data = request.json
    job = (
        Server()
        .benches[bench]
        .sites[site]
        .restore_site_tables_job(data.get("activate", True))
    )
    return {"job": job}


@application.route(
    "/benches/<string:bench>/sites/<string:site>/update/pull/recover",
    methods=["POST"],
)
@validate_bench_and_site
def update_site_recover_pull(bench, site):
    data = request.json
    job = Server().update_site_recover_pull_job(
        site, bench, data["target"], data.get("activate", True)
    )
    return {"job": job}


@application.route(
    "/benches/<string:bench>/sites/<string:site>/update/recover",
    methods=["POST"],
)
@validate_bench_and_site
def update_site_recover(bench, site):
    job = Server().update_site_recover_job(site, bench)
    return {"job": job}


@application.route(
    "/benches/<string:bench>/sites/<string:site>/archive", methods=["POST"]
)
@validate_bench
def archive_site(bench, site):
    data = request.json
    job = (
        Server()
        .benches[bench]
        .archive_site(site, data["mariadb_root_password"], data.get("force"))
    )
    return {"job": job}


@application.route(
    "/benches/<string:bench>/sites/<string:site>/config", methods=["POST"]
)
@validate_bench_and_site
def site_update_config(bench, site):
    data = request.json
    job = (
        Server()
        .benches[bench]
        .sites[site]
        .update_config_job(data["config"], data["remove"])
    )
    return {"job": job}


@application.route(
    "/benches/<string:bench>/sites/<string:site>/usage", methods=["DELETE"]
)
@validate_bench_and_site
def reset_site_usage(bench, site):
    job = Server().benches[bench].sites[site].reset_site_usage_job()
    return {"job": job}


@application.route(
    "/benches/<string:bench>/sites/<string:site>/domains", methods=["POST"]
)
@validate_bench_and_site
def site_add_domain(bench, site):
    data = request.json
    job = Server().benches[bench].sites[site].add_domain(data["domain"])
    return {"job": job}


@application.route(
    "/benches/<string:bench>/sites/<string:site>/domains/<string:domain>",
    methods=["DELETE"],
)
@validate_bench_and_site
def site_remove_domain(bench, site, domain):
    job = Server().benches[bench].sites[site].remove_domain(domain)
    return {"job": job}


@application.route(
    "/benches/<string:bench>/sites/<string:site>/describe-database-table",
    methods=["POST"],
)
@validate_bench_and_site
def describe_database_table(bench, site):
    data = request.json
    return {
        "data": Server()
        .benches[bench]
        .sites[site]
        .describe_database_table(data["doctype"], data.get("columns"))
    }


@application.route(
    "/benches/<string:bench>/sites/<string:site>/add-database-index",
    methods=["POST"],
)
@validate_bench_and_site
def add_database_index(bench, site):
    data = request.json
    return {
        "data": Server()
        .benches[bench]
        .sites[site]
        .add_database_index(data["doctype"], data.get("columns"))
    }


@application.route(
    "/benches/<string:bench>/sites/<string:site>/credentials",
    methods=["POST"],
)
@validate_bench_and_site
def site_create_database_access_credentials(bench, site):
    data = request.json
    credentials = (
        Server()
        .benches[bench]
        .sites[site]
        .create_database_access_credentials(
            data["mode"], data["mariadb_root_password"]
        )
    )
    return credentials


@application.route(
    "/benches/<string:bench>/sites/<string:site>/credentials/revoke",
    methods=["POST"],
)
@validate_bench_and_site
def site_revoke_database_access_credentials(bench, site):
    data = request.json
    return (
        Server()
        .benches[bench]
        .sites[site]
        .revoke_database_access_credentials(
            data["user"], data["mariadb_root_password"]
        )
    )


@application.route("/benches/<string:bench>/config", methods=["POST"])
@validate_bench
def bench_set_config(bench):
    data = request.json
    job = Server().benches[bench].update_config_job(**data)
    return {"job": job}


@application.route("/proxy/hosts", methods=["POST"])
def proxy_add_host():
    data = request.json
    job = Proxy().add_host_job(
        data["name"], data["target"], data["certificate"]
    )
    return {"job": job}


@application.route("/proxy/wildcards", methods=["POST"])
def proxy_add_wildcard_hosts():
    data = request.json
    job = Proxy().add_wildcard_hosts_job(data)
    return {"job": job}


@application.route("/proxy/hosts/redirects", methods=["POST"])
def proxy_setup_redirects():
    data = request.json
    job = Proxy().setup_redirects_job(data["domains"], data["target"])
    return {"job": job}


@application.route("/proxy/hosts/redirects", methods=["DELETE"])
def proxy_remove_redirects():
    data = request.json
    job = Proxy().remove_redirects_job(data["domains"])
    return {"job": job}


@application.route("/proxy/hosts/<string:host>", methods=["DELETE"])
def proxy_remove_host(host):
    job = Proxy().remove_host_job(host)
    return {"job": job}


@application.route("/proxy/upstreams", methods=["POST"])
def proxy_add_upstream():
    data = request.json
    job = Proxy().add_upstream_job(data["name"])
    return {"job": job}


@application.route("/proxy/upstreams", methods=["GET"])
def get_upstreams():
    return Proxy().upstreams


@application.route(
    "/proxy/upstreams/<string:upstream>/rename", methods=["POST"]
)
def proxy_rename_upstream(upstream):
    data = request.json
    job = Proxy().rename_upstream_job(upstream, data["name"])
    return {"job": job}


@application.route(
    "/proxy/upstreams/<string:upstream>/sites", methods=["POST"]
)
def proxy_add_upstream_site(upstream):
    data = request.json
    job = Proxy().add_site_to_upstream_job(upstream, data["name"])
    return {"job": job}


@application.route(
    "/proxy/upstreams/<string:upstream>/sites/<string:site>",
    methods=["DELETE"],
)
def proxy_remove_upstream_site(upstream, site):
    data = request.json
    job = Proxy().remove_site_from_upstream_job(
        upstream, site, data.get("skip_reload", False)
    )
    return {"job": job}


@application.route(
    "/proxy/upstreams/<string:upstream>/sites/<string:site>/rename",
    methods=["POST"],
)
def proxy_rename_upstream_site(upstream, site):
    data = request.json
    job = Proxy().rename_site_on_upstream_job(
        upstream,
        data["domains"],
        site,
        data["new_name"],
    )
    return {"job": job}


@application.route(
    "/proxy/upstreams/<string:upstream>/sites/<string:site>/status",
    methods=["POST"],
)
def update_site_status(upstream, site):
    data = request.json
    job = Proxy().update_site_status_job(
        upstream, site, data["status"], data.get("skip_reload", False)
    )
    return {"job": job}


@application.route("/monitor/rules", methods=["POST"])
def update_monitor_rules():
    data = request.json
    Monitor().update_rules(data["rules"])
    Monitor().update_routes(data["routes"])
    return {}


@application.route("/database/binary/logs")
def get_binary_logs():
    return jsonify(DatabaseServer().binary_logs)


@application.route("/database/processes", methods=["POST"])
def get_database_processes():
    data = request.json
    return jsonify(DatabaseServer().processes(**data))


@application.route("/database/processes/kill", methods=["POST"])
def kill_database_processes():
    data = request.json
    return jsonify(DatabaseServer().kill_processes(**data))


@application.route("/database/binary/logs/<string:log>", methods=["POST"])
def get_binary_log(log):
    data = request.json
    return jsonify(
        DatabaseServer().search_binary_log(
            log,
            data["database"],
            data["start_datetime"],
            data["stop_datetime"],
            data["search_pattern"],
            data["max_lines"],
        )
    )


@application.route("/database/stalks")
def get_stalks():
    return jsonify(DatabaseServer().get_stalks())


@application.route("/database/stalks/<string:stalk>")
def get_stalk(stalk):
    return jsonify(DatabaseServer().get_stalk(stalk))


@application.route("/database/deadlocks", methods=["POST"])
def get_database_deadlocks():
    data = request.json
    return jsonify(DatabaseServer().get_deadlocks(**data))


@application.route("/database/column-stats", methods=["POST"])
def fetch_column_stats():
    data = request.json
    return jsonify(DatabaseServer().fetch_column_stats(**data))


@application.route("/database/explain", methods=["POST"])
def explain():
    data = request.json
    return jsonify(DatabaseServer().explain_query(**data))


@application.route("/ssh/users", methods=["POST"])
def ssh_add_user():
    data = request.json

    job = SSHProxy().add_user_job(
        data["name"],
        data["principal"],
        data["ssh"],
        data["certificate"],
    )
    return {"job": job}


@application.route("/ssh/users/<string:user>", methods=["DELETE"])
def ssh_remove_user(user):
    job = SSHProxy().remove_user_job(user)
    return {"job": job}


@application.route("/proxysql/users", methods=["POST"])
def proxysql_add_user():
    data = request.json

    job = ProxySQL().add_user_job(
        data["username"],
        data["password"],
        data["database"],
        data["backend"],
    )
    return {"job": job}


@application.route("/proxysql/backends", methods=["POST"])
def proxysql_add_backend():
    data = request.json

    job = ProxySQL().add_backend_job(data["backend"])
    return {"job": job}


@application.route("/proxysql/users/<string:username>", methods=["DELETE"])
def proxysql_remove_user(username):
    job = ProxySQL().remove_user_job(username)
    return {"job": job}


def to_dict(model):
    redis = connection()
    if isinstance(model, JobModel):
        job = model_to_dict(model, backrefs=True)
        job["data"] = json.loads(job["data"]) or {}
        job_key = f"agent:job:{job['id']}"
        job["commands"] = [
            json.loads(command) for command in redis.lrange(job_key, 0, -1)
        ]
        for step in job["steps"]:
            step["data"] = json.loads(step["data"]) or {}
            step_key = f"{job_key}:step:{step['id']}"
            step["commands"] = [
                json.loads(command)
                for command in redis.lrange(
                    step_key,
                    0,
                    -1,
                )
            ]
    else:
        job = list(map(model_to_dict, model))
    return job


@application.route("/jobs")
@application.route("/jobs/<int:id>")
@application.route("/jobs/<string:ids>")
@application.route("/jobs/status/<string:status>")
def jobs(id=None, ids=None, status=None):
    choices = [x[1] for x in JobModel._meta.fields["status"].choices]
    if id:
        job = to_dict(JobModel.get(JobModel.id == id))
    elif ids:
        ids = ids.split(",")
        job = list(map(to_dict, JobModel.select().where(JobModel.id << ids)))
    elif status in choices:
        job = to_dict(
            JobModel.select(JobModel.id, JobModel.name).where(
                JobModel.status == status
            )
        )
    return jsonify(json.loads(json.dumps(job, default=str)))


@application.route("/agent-jobs")
@application.route("/agent-jobs/<int:id>")
@application.route("/agent-jobs/<string:ids>")
def agent_jobs(id=None, ids=None):
    if id:
        job = to_dict(JobModel.get(JobModel.agent_job_id == id))
        return jsonify(json.loads(json.dumps(job, default=str)))
    elif ids:
        ids = ids.split(",")
        job = list(
            map(to_dict, JobModel.select().where(JobModel.agent_job_id << ids))
        )
        return jsonify(json.loads(json.dumps(job, default=str)))


@application.route("/update", methods=["POST"])
def update_agent():
    data = request.json
    Server().update_agent_web(data.get("url"))
    return {"message": "Success"}


@application.route("/version", methods=["GET"])
def get_version():
    return Server().get_agent_version()


@application.route("/minio/users", methods=["POST"])
def create_minio_user():
    data = request.json
    job = Minio().create_subscription(
        data["access_key"],
        data["secret_key"],
        data["policy_name"],
        json.dumps(json.loads(data["policy_json"])),
    )
    return {"job": job}


@application.route(
    "/minio/users/<string:username>/toggle/<string:action>", methods=["POST"]
)
def toggle_minio_user(username, action):
    if action == "disable":
        job = Minio().disable_user(username)
    else:
        job = Minio().enable_user(username)
    return {"job": job}


@application.route("/minio/users/<string:username>", methods=["DELETE"])
def remove_minio_user(username):
    job = Minio().remove_user(username)
    return {"job": job}


@application.route(
    "/benches/<string:bench>/sites/<string:site>/update/saas",
    methods=["POST"],
)
@validate_bench_and_site
def update_saas_plan(bench, site):
    data = request.json
    job = Server().benches[bench].sites[site].update_saas_plan(data["plan"])
    return {"job": job}


@application.route(
    "/benches/<string:bench>/sites/<string:site>/run_after_migrate_steps",
    methods=["POST"],
)
@validate_bench_and_site
def run_after_migrate_steps(bench, site):
    data = request.json
    job = (
        Server()
        .benches[bench]
        .sites[site]
        .run_after_migrate_steps_job(data["admin_password"])
    )
    return {"job": job}


@application.route(
    "/benches/<string:bench>/sites/<string:site>/move_to_bench",
    methods=["POST"],
)
@validate_bench_and_site
def move_site_to_bench(bench, site):
    data = request.json
    job = Server().move_site_to_bench(
        site,
        bench,
        data["target"],
        data.get("deactivate", True),
        data.get("activate", True),
        data.get("skip_failing_patches", False),
    )
    return {"job": job}


@application.route("/benches/<string:bench>/codeserver", methods=["POST"])
@validate_bench
def setup_code_server(bench):
    data = request.json
    job = Server().benches[bench].setup_code_server(**data)

    return {"job": job}


@application.route(
    "/benches/<string:bench>/codeserver/start", methods=["POST"]
)
@validate_bench
def start_code_server(bench):
    data = request.json
    job = Server().benches[bench].start_code_server(**data)
    return {"job": job}


@application.route("/benches/<string:bench>/codeserver/stop", methods=["POST"])
@validate_bench
def stop_code_server(bench):
    job = Server().benches[bench].stop_code_server()
    return {"job": job}


@application.route(
    "/benches/<string:bench>/codeserver/archive", methods=["POST"]
)
@validate_bench
def archive_code_server(bench):
    job = Server().benches[bench].archive_code_server()
    return {"job": job}


@application.route("/benches/<string:bench>/patch/<string:app>", methods=["POST"])
@validate_bench
def patch_app(bench, app):
    data = request.json
    job = (
        Server()
        .benches[bench]
        .patch_app(
            app,
            data["patch"],
            data["filename"],
            data["build_assets"],
            data["revert"],
        )
    )
    return {"job": job}


@application.errorhandler(Exception)
def all_exception_handler(error):
    return {
        "error": "".join(
            traceback.format_exception(*sys.exc_info())
        ).splitlines()
    }, 500


<<<<<<< HEAD
@application.route("/benches/<string:bench>/docker_execute", methods=["POST"])
@validate_bench
def docker_execute(bench: str):
    data = request.json
    _bench = Server().benches[bench]
    result: "ExecuteReturn" = _bench.docker_execute(
        command=data.get("command"),
        subdir=data.get("subdir"),
        non_zero_throw=False,
    )

    result["start"] = result["start"].isoformat()
    result["end"] = result["end"].isoformat()
    result["duration"] = result["duration"].total_seconds()
    return result


@application.route("/benches/<string:bench>/supervisorctl", methods=["POST"])
@validate_bench
def call_bench_supervisorctl(bench: str):
    data = request.json
    _bench = Server().benches[bench]
    job = _bench.call_supervisorctl(
        data["command"],
        data["programs"],
    )
    return {"job": job}


=======
>>>>>>> 2f4fcd20
@application.errorhandler(BenchNotExistsException)
def bench_not_found(e):
    return {
        "error": "".join(
            traceback.format_exception(*sys.exc_info())
        ).splitlines()
    }, 404


@application.errorhandler(SiteNotExistsException)
def site_not_found(e):
    return {
        "error": "".join(
            traceback.format_exception(*sys.exc_info())
        ).splitlines()
    }, 404<|MERGE_RESOLUTION|>--- conflicted
+++ resolved
@@ -6,22 +6,42 @@
 import uuid
 from base64 import b64decode
 from functools import wraps
+from typing import TYPE_CHECKING
 
 from flask import Flask, jsonify, request
 from passlib.hash import pbkdf2_sha256 as pbkdf2
 from playhouse.shortcuts import model_to_dict
 
-from agent.builder import get_image_build_context_directory, ImageBuilder
-from agent.proxy import Proxy
-from agent.ssh import SSHProxy
-from agent.job import JobModel, connection
-from agent.server import Server
-from agent.monitor import Monitor
+from agent.builder import ImageBuilder, get_image_build_context_directory
 from agent.database import DatabaseServer
 from agent.exceptions import BenchNotExistsException, SiteNotExistsException
+from agent.job import JobModel, connection
 from agent.minio import Minio
+from agent.monitor import Monitor
+from agent.proxy import Proxy
 from agent.proxysql import ProxySQL
 from agent.security import Security
+from agent.server import Server
+from agent.ssh import SSHProxy
+
+if TYPE_CHECKING:
+    from datetime import datetime, timedelta
+    from typing import Optional, TypedDict
+
+    ExecuteReturn = TypedDict(
+        "ExecuteReturn",
+        {
+            "command": str,
+            "status": str,
+            "start": datetime,
+            "end": datetime,
+            "duration": timedelta,
+            "output": str,
+            "directory": Optional[str],
+            "traceback": Optional[str],
+            "returncode": Optional[int],
+        },
+    )
 
 application = Flask(__name__)
 
@@ -1186,7 +1206,6 @@
     }, 500
 
 
-<<<<<<< HEAD
 @application.route("/benches/<string:bench>/docker_execute", methods=["POST"])
 @validate_bench
 def docker_execute(bench: str):
@@ -1216,8 +1235,6 @@
     return {"job": job}
 
 
-=======
->>>>>>> 2f4fcd20
 @application.errorhandler(BenchNotExistsException)
 def bench_not_found(e):
     return {
