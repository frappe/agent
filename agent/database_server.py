--- conflicted
+++ resolved
@@ -49,11 +49,6 @@
         except Exception:
             return False
 
-<<<<<<< HEAD
-<<<<<<< HEAD
-=======
-=======
->>>>>>> 1936785e
     @step("Setup Metadata Table")
     def setup_press_meta_schema_sizes_table(self, private_ip, mariadb_root_password):
         db = CustomPeeweeDB(
@@ -67,7 +62,6 @@
         # Create database if not exists
         db.execute_sql("CREATE DATABASE IF NOT EXISTS press_meta;")
 
-<<<<<<< HEAD
         # Re-init database connection to use the newly created database
         db = CustomPeeweeDB(
             "press_meta",
@@ -77,8 +71,6 @@
             port=3306,
         )
 
-=======
->>>>>>> 1936785e
         # Create `_schema_sizes_internal` table if not exists
         db.execute_sql(
             """CREATE TABLE IF NOT EXISTS _schema_sizes_internal (
@@ -160,10 +152,6 @@
         self.setup_press_meta_schema_sizes_table(private_ip, mariadb_root_password)
         self.update_schema_sizes(private_ip, mariadb_root_password)
 
-<<<<<<< HEAD
->>>>>>> 06a5c38 (fix(database): Re-init the db connection with press_meta db)
-=======
->>>>>>> 1936785e
     def search_binary_log(
         self,
         log,
