--- conflicted
+++ resolved
@@ -727,10 +727,7 @@
     def get_queries(self, row_ids: dict[str, list[int]], database: str):
         return self.binlog_indexer.get_queries(row_ids, database)
 
-<<<<<<< HEAD
-=======
-
->>>>>>> 11cc45b8
+
 def get_tmp_folder_path():
     path = "/opt/volumes/mariadb/tmp/"
     if not os.path.exists(path):
